--- conflicted
+++ resolved
@@ -109,16 +109,11 @@
     dxs: x-spacing centered at southern cell edge
     dys: y-spacing centered at southern cell edge
     area: cell area
-<<<<<<< HEAD
-    kappa_w: zonal diffusivity centered at western cell edge
-    kappa_s: meridional diffusivity centered at southern cell edge
-=======
 
     Optional arguments:
     kappa_w: zonal diffusivity centered at western cell edge (default=1)
     kappa_s: meridional diffusivity centered at southern cell edge (default=1)
 
->>>>>>> fa141dc2
     """
     from typing import Optional
 
@@ -128,13 +123,8 @@
     dxs: ArrayType
     dys: ArrayType
     area: ArrayType
-<<<<<<< HEAD
-    kappa_w: ArrayType
-    kappa_s: ArrayType
-=======
     kappa_w: ArrayType = 1. #field(default=1., repr=False)
     kappa_s: ArrayType = 1. #field(default=1., repr=False)
->>>>>>> fa141dc2
 
     def __post_init__(self):
         np = get_array_module(self.wet_mask)
@@ -154,13 +144,8 @@
             (out - np.roll(out, -1, axis=-2)) / self.dys * self.dxs
         )  # flux across southern cell edge
 
-<<<<<<< HEAD
-        wflux = self.kappa_w * wflux * self.w_wet_mask  # no-flux boundary condition
-        sflux = self.kappa_s * sflux * self.s_wet_mask  # no-flux boundary condition
-=======
         wflux = wflux * self.kappa_w_mask  # no-flux boundary condition
         sflux = sflux * self.kappa_s_mask  # no-flux boundary condition
->>>>>>> fa141dc2
 
         out = np.roll(wflux, 1, axis=-1) - wflux + np.roll(sflux, 1, axis=-2) - sflux
 
